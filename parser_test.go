--- conflicted
+++ resolved
@@ -52,11 +52,10 @@
 		t.Errorf("Should read numberic value as number", v)
 	}
 
-<<<<<<< HEAD
     if v, _, _, err := Get([]byte(`{"a":[{"b":1},{"b":2},3],"c":{"c":[1,2]}} }`), "c", "c"); !bytes.Equal(v, []byte(`[1,2]`)) {
         t.Errorf("Should handle multiple nested keys with same name: %s, %v", string(v), err)
     }
-=======
+
 	if v, _, _ := GetNumber([]byte("{\"a\": \"b\", \"c\": 1 \n}"), "c"); v != 1 {
 		t.Errorf("Should read numberic values in formatted json", v)
 	}
@@ -76,7 +75,6 @@
 	if v, _, _ := GetBoolean([]byte("{\"a\": \"b\", \"c\": false \n}"), "c"); v {
 		t.Errorf("Should read boolean false in formatted json", v)
 	}
->>>>>>> ef91137a
 
 	if v, _, _ := GetNumber([]byte("{\"a\": \"b\", \"c\": 1 \n}"), "c"); v != 1 {
 		t.Errorf("Should read numberic values in formatted json", v)
